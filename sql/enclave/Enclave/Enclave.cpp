--- conflicted
+++ resolved
@@ -785,10 +785,7 @@
     assert(false);
   }
 
-<<<<<<< HEAD
-  verify_set.verify();
-=======
->>>>>>> 39f564bc
+  verify_set.verify();
 }
 
 void ecall_count_rows(uint8_t *input_rows,
@@ -804,7 +801,6 @@
                                   uint32_t row_upper_bound,
                                   uint32_t offset,
 								  uint32_t r,
-<<<<<<< HEAD
                                   uint32_t s,
 								  uint8_t **output_buffers,
                                   uint32_t *output_buffer_sizes) {
@@ -813,37 +809,21 @@
   uint32_t index = 0;
   Verify verify_set(op_code, num_part, index);
 
-=======
-								  uint32_t s, //  r * s is the total number of items being sorted
-								  uint8_t **output_buffers,
-								  uint32_t *output_buffer_sizes) {
->>>>>>> 39f564bc
   int sort_op = get_sort_operation(op_code);
   switch (sort_op) {
   case SORT_SORT:
 	{
-<<<<<<< HEAD
       column_sort_preprocess<NewRecord>(op_code, &verify_set, input_rows, num_rows, row_upper_bound, offset, r, s, output_buffers, output_buffer_sizes);
-=======
-      column_sort_preprocess<NewRecord>(op_code, input_rows, num_rows, row_upper_bound, offset, r, s, output_buffers, output_buffer_sizes);
->>>>>>> 39f564bc
-	}
+    }
 	break;
   case SORT_JOIN:
 	{
-<<<<<<< HEAD
       column_sort_preprocess<NewJoinRecord>(op_code, &verify_set, input_rows, num_rows, row_upper_bound, offset, r, s, output_buffers, output_buffer_sizes);
-=======
-      column_sort_preprocess<NewJoinRecord>(op_code, input_rows, num_rows, row_upper_bound, offset, r, s, output_buffers, output_buffer_sizes);
->>>>>>> 39f564bc
-	}
+    }
 	break;
   }
 
-<<<<<<< HEAD
-  verify_set.verify();
-=======
->>>>>>> 39f564bc
+  verify_set.verify();
 }
 
 
@@ -854,39 +834,26 @@
                                uint32_t r,
                                uint32_t s,
                                uint8_t *output_rows, uint32_t *output_rows_size) {
-<<<<<<< HEAD
-  uint32_t num_part = 1;
-  uint32_t index = 0;
-  Verify verify_set(op_code, num_part, index);
-=======
->>>>>>> 39f564bc
+  uint32_t num_part = 1;
+  uint32_t index = 0;
+  Verify verify_set(op_code, num_part, index);
 
   int sort_op = get_sort_operation(op_code);
   switch (sort_op) {
   case SORT_SORT:
     {
-<<<<<<< HEAD
+
       column_sort_padding<NewRecord>(op_code, &verify_set, input_rows, num_rows, row_upper_bound, r, s, output_rows, output_rows_size);
-=======
-      column_sort_padding<NewRecord>(op_code, input_rows, num_rows, row_upper_bound, r, s, output_rows, output_rows_size);
->>>>>>> 39f564bc
     }
     break;
   case SORT_JOIN:
     {
-<<<<<<< HEAD
       column_sort_padding<NewJoinRecord>(op_code, &verify_set, input_rows, num_rows, row_upper_bound, r, s, output_rows, output_rows_size);
     }
     break;
   }
 
   verify_set.verify();
-=======
-      column_sort_padding<NewJoinRecord>(op_code, input_rows, num_rows, row_upper_bound, r, s, output_rows, output_rows_size);
-    }
-    break;
-  }
->>>>>>> 39f564bc
 }
 
 
@@ -900,43 +867,32 @@
                               uint32_t *output_rows_size,
                               uint32_t *num_output_rows) {
 
-<<<<<<< HEAD
-  uint32_t num_part = 1;
-  uint32_t index = 0;
-  Verify verify_set(op_code, num_part, index);
-
-=======
->>>>>>> 39f564bc
+  uint32_t num_part = 1;
+  uint32_t index = 0;
+  Verify verify_set(op_code, num_part, index);
+
   int sort_op = get_sort_operation(op_code);
   switch (sort_op) {
   case SORT_SORT:
     {
-<<<<<<< HEAD
+
       column_sort_filter<NewRecord>(op_code, &verify_set,
                                     input_rows, column, offset,
                                     num_rows, row_upper_bound,
                                     output_rows, output_rows_size, num_output_rows);
-=======
-      column_sort_filter<NewRecord>(op_code, input_rows, column, offset, num_rows, row_upper_bound, output_rows, output_rows_size, num_output_rows);
->>>>>>> 39f564bc
     }
     break;
   case SORT_JOIN:
     {
-<<<<<<< HEAD
+
       column_sort_filter<NewJoinRecord>(op_code, &verify_set,
                                         input_rows, column, offset,
                                         num_rows, row_upper_bound,
                                         output_rows, output_rows_size, num_output_rows);
-=======
-      column_sort_filter<NewJoinRecord>(op_code, input_rows, column, offset, num_rows, row_upper_bound, output_rows, output_rows_size, num_output_rows);
->>>>>>> 39f564bc
     }
     break;
   }
 
-<<<<<<< HEAD
-  verify_set.verify();
-=======
->>>>>>> 39f564bc
+
+  verify_set.verify();
 }
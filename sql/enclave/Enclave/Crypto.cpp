--- conflicted
+++ resolved
@@ -24,30 +24,6 @@
   sgx_aes_gcm_128bit_tag_t *mac_ptr = (sgx_aes_gcm_128bit_tag_t *) (ciphertext + SGX_AESGCM_IV_SIZE);
   uint8_t *ciphertext_ptr = ciphertext + SGX_AESGCM_IV_SIZE + SGX_AESGCM_MAC_SIZE;
 
-<<<<<<< HEAD
-  //sgx_status_t rand_status = sgx_read_rand(iv, SGX_AESGCM_IV_SIZE);
-  sgx_status_t status = sgx_rijndael128GCM_encrypt(key,
-												   plaintext, plaintext_length,
-												   ciphertext_ptr,
-												   iv_ptr, SGX_AESGCM_IV_SIZE,
-												   NULL, 0,
-												   mac_ptr);
-  switch(status) {
-  case SGX_SUCCESS:
-    break;
-  case SGX_ERROR_INVALID_PARAMETER:
-    printf("Encrypt: invalid parameter\n");
-    break;
-  case SGX_ERROR_OUT_OF_MEMORY:
-    printf("Encrypt: out of memory\n");
-    break;
-  case SGX_ERROR_UNEXPECTED:
-    printf("Encrypt: unexpected error\n");
-    break;
-  default:
-    printf("Encrypt: other error %#08x\n", status);
-  }
-=======
   AesGcm cipher(&ks, iv_ptr, SGX_AESGCM_IV_SIZE);
   cipher.encrypt(plaintext, plaintext_length, ciphertext_ptr, plaintext_length);
   memcpy(mac_ptr, cipher.tag().t, SGX_AESGCM_MAC_SIZE);
@@ -60,14 +36,20 @@
   // 						   mac_ptr);
  
   // switch(status) {
+  // case SGX_SUCCESS:
+  //   break;
   // case SGX_ERROR_INVALID_PARAMETER:
+  //   printf("Encrypt: invalid parameter\n");
   //   break;
   // case SGX_ERROR_OUT_OF_MEMORY:
+  //   printf("Encrypt: out of memory\n");
   //   break;
   // case SGX_ERROR_UNEXPECTED:
+  //   printf("Encrypt: unexpected error\n");
   //   break;
+  // default:
+  //   printf("Encrypt: other error %#08x\n", status);
   // }
->>>>>>> 919d32ad
 
 }
 
